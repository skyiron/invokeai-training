--- conflicted
+++ resolved
@@ -1,7 +1,3 @@
-<<<<<<< HEAD
-import logging
-=======
->>>>>>> 2ec40188
 from pathlib import Path
 
 import peft
@@ -9,16 +5,7 @@
 from diffusers import UNet2DConditionModel
 from transformers import CLIPTextModel
 
-<<<<<<< HEAD
-from invoke_training.core.lora.injection.stable_diffusion import (
-    convert_invoke_to_kohya_lora_state_dict,
-    convert_kohya_to_invoke_lora_state_dict,
-)
-from invoke_training.training.shared.checkpoints.checkpoint_tracker import CheckpointTracker
-from invoke_training.training.shared.checkpoints.serialization import load_state_dict, save_state_dict
-=======
 from invoke_training.training.shared.checkpoints.serialization import save_state_dict
->>>>>>> 2ec40188
 
 SD_PEFT_UNET_KEY = "unet"
 SD_PEFT_TEXT_ENCODER_KEY = "text_encoder"
@@ -35,39 +22,6 @@
 
     `load_multi_model_peft_checkpoint(...)` can be used to load the resultant checkpoint.
     """
-<<<<<<< HEAD
-    # Prune checkpoints and get new checkpoint path.
-    num_pruned = checkpoint_tracker.prune(1)
-    if num_pruned > 0:
-        logger.info(f"Pruned {num_pruned} checkpoint(s).")
-    save_path = checkpoint_tracker.get_path(idx)
-
-    state_dict = {}
-    for model_lora_layers in lora_layers.values():
-        model_state_dict = model_lora_layers.get_lora_state_dict()
-        model_kohya_state_dict = convert_invoke_to_kohya_lora_state_dict(model_state_dict)
-        state_dict.update(model_kohya_state_dict)
-
-    save_state_dict(state_dict, save_path)
-    # accelerator.save_state(save_path)
-    logger.info(f"Saved state to '{save_path}'.")
-
-
-def load_lora_checkpoint(lora_layers: torch.nn.ModuleDict, lora_path: str | Path):
-    """Load weights from the LoRA checkpoint at lora_path into lora_layers."""
-    kohya_state_dict = load_state_dict(lora_path)
-
-    for model_lora_layers in lora_layers.values():
-        model_state_dict = model_lora_layers.get_lora_state_dict()
-        kohya_state_dict_in_invoke_format = convert_kohya_to_invoke_lora_state_dict(
-            invoke_state_dict=model_state_dict, kohya_state_dict=kohya_state_dict
-        )
-
-        for key, val in kohya_state_dict_in_invoke_format.items():
-            # HACK(ryand): Note that we are copying the values over rather than just the Tensor reference. This is
-            # necessary because there are already other references to the tensors.
-            model_state_dict[key][...] = val[...]
-=======
     for model_key, peft_model in models.items():
         assert isinstance(peft_model, peft.PeftModel)
         peft_model.save_pretrained(str(checkpoint_dir / model_key))
@@ -206,5 +160,4 @@
                 )
             )
 
-    save_state_dict(kohya_state_dict, out_checkpoint_file)
->>>>>>> 2ec40188
+    save_state_dict(kohya_state_dict, out_checkpoint_file)